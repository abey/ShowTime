# references:
# * http://www.objc.io/issue-6/travis-ci.html
# * https://github.com/supermarin/xcpretty#usage

osx_image: xcode8.2
language: objective-c
# cache: cocoapods
# podfile: Example/Podfile
# before_install:
# - gem install cocoapods # Since Travis is not always on latest version
# - pod install --project-directory=Example
script:
<<<<<<< HEAD
- set -o pipefail && xcodebuild test -workspace Example/ShowTime.xcworkspace -scheme ShowTime-Example -sdk iphonesimulator11.0 ONLY_ACTIVE_ARCH=NO | xcpretty
=======
- set -o pipefail && xcodebuild test -workspace Example/ShowTime.xcworkspace -scheme ShowTime-Example -sdk iphonesimulator10.0 ONLY_ACTIVE_ARCH=NO | xcpretty
>>>>>>> 6434c022
- pod lib lint<|MERGE_RESOLUTION|>--- conflicted
+++ resolved
@@ -2,7 +2,7 @@
 # * http://www.objc.io/issue-6/travis-ci.html
 # * https://github.com/supermarin/xcpretty#usage
 
-osx_image: xcode8.2
+osx_image: xcode9.0
 language: objective-c
 # cache: cocoapods
 # podfile: Example/Podfile
@@ -10,9 +10,4 @@
 # - gem install cocoapods # Since Travis is not always on latest version
 # - pod install --project-directory=Example
 script:
-<<<<<<< HEAD
-- set -o pipefail && xcodebuild test -workspace Example/ShowTime.xcworkspace -scheme ShowTime-Example -sdk iphonesimulator11.0 ONLY_ACTIVE_ARCH=NO | xcpretty
-=======
-- set -o pipefail && xcodebuild test -workspace Example/ShowTime.xcworkspace -scheme ShowTime-Example -sdk iphonesimulator10.0 ONLY_ACTIVE_ARCH=NO | xcpretty
->>>>>>> 6434c022
-- pod lib lint+- xcodebuild test -workspace Example/ShowTime.xcworkspace -scheme ShowTime-Example -sdk iphonesimulator11.0 ONLY_ACTIVE_ARCH=NO | xcpretty